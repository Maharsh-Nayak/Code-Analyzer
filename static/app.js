document.addEventListener('DOMContentLoaded', () => {
    const roleSelect = document.getElementById('role');
    const inputText = document.getElementById('input');
    const outputDiv = document.getElementById('output');
    const submitButton = document.getElementById('submit');
    const clearButton = document.getElementById('clear');
    const loadingOverlay = document.getElementById('loading');

    async function analyzeCode() {
        const role = roleSelect.value;
        const input = inputText.value.trim();

        if (!input) {
            alert('Please enter some code or a question to analyze.');
            return;
        }

        try {
            showLoading();
<<<<<<< HEAD
            const response = await fetch('code-analyzer/api/analyze', {
=======
            const response = await fetch('code_analysis/api/analyze', {
>>>>>>> b00112bf
                method: 'POST',
                headers: {
                    'Content-Type': 'application/json',
                },
                body: JSON.stringify({
                    role: role,
                    input: input
                })
            });

            const data = await response.json();

            if (!response.ok) {
                throw new Error(data.error || 'Failed to analyze code');
            }

            // For Model Response to Html
            outputDiv.innerHTML = data.response;
            
        } catch (error) {
            outputDiv.textContent = `Error: ${error.message}`;
        } finally {
            hideLoading();
        }
    }

    function clearAll() {
        inputText.value = '';
        outputDiv.textContent = '';
    }

    function showLoading() {
        loadingOverlay.classList.remove('hidden');
        submitButton.disabled = true;
    }

    function hideLoading() {
        loadingOverlay.classList.add('hidden');
        submitButton.disabled = false;
    }

    // Event listeners
    submitButton.addEventListener('click', analyzeCode);
    clearButton.addEventListener('click', clearAll);

    // Allow Ctrl+Enter to submit
    inputText.addEventListener('keydown', (e) => {
        if (e.ctrlKey && e.key === 'Enter') {
            analyzeCode();
        }
    });
}); <|MERGE_RESOLUTION|>--- conflicted
+++ resolved
@@ -17,11 +17,7 @@
 
         try {
             showLoading();
-<<<<<<< HEAD
-            const response = await fetch('code-analyzer/api/analyze', {
-=======
             const response = await fetch('code_analysis/api/analyze', {
->>>>>>> b00112bf
                 method: 'POST',
                 headers: {
                     'Content-Type': 'application/json',
