<<<<<<< HEAD
document.addEventListener('DOMContentLoaded', () => {
    const roleSelect = document.getElementById('role');
    const inputText = document.getElementById('input');
    const outputDiv = document.getElementById('output');
    const submitButton = document.getElementById('submit');
    const clearButton = document.getElementById('clear');
    const loadingOverlay = document.getElementById('loading');

    // Store feedback history
    let feedbackHistory = [];

    async function analyzeCode() {
        const role = roleSelect.value;
        const input = inputText.value.trim();

        if (!input) {
            alert('Please enter some code or a question to analyze.');
            return;
        }

        // Clear any existing feedback elements
        clearFeedbackElements();

        try {
            showLoading();
            const response = await fetch('/code-analyzer/api/analyze', {
                method: 'POST',
                headers: {
                    'Content-Type': 'application/json',
                },
                body: JSON.stringify({
                    role: role,
                    input: input
                })
            });

            const data = await response.json();

            if (!response.ok) {
                throw new Error(data.error || 'Failed to analyze code');
            }

            outputDiv.textContent = data.response;
            
            // Show feedback form if feedback is required
            if (data.requires_feedback) {
                showFeedbackForm(data.feedback_type, data.feedback_context);
            }
        } catch (error) {
            outputDiv.textContent = `Error: ${error.message}`;
        } finally {
            hideLoading();
        }
    }

    function clearAll() {
        inputText.value = '';
        outputDiv.textContent = '';
        clearFeedbackElements();
        feedbackHistory = [];
    }

    function showLoading() {
        loadingOverlay.classList.remove('hidden');
        submitButton.disabled = true;
    }

    function hideLoading() {
        loadingOverlay.classList.add('hidden');
        submitButton.disabled = false;
    }

    function clearFeedbackElements() {
        // Remove any existing feedback forms or thank you messages
        const existingFeedback = document.querySelector('.mt-6.p-4.bg-blue-50');
        const thankYouMessage = document.querySelector('.text-green-600');
        if (existingFeedback) existingFeedback.remove();
        if (thankYouMessage) thankYouMessage.remove();
    }

    function showFeedbackForm(type, context) {
        const feedbackHtml = `
            <div class="mt-6 p-4 bg-blue-50 rounded-lg">
                <h3 class="text-lg font-medium text-blue-800 mb-2">How was your experience?</h3>
                <div class="flex space-x-2 mb-3">
                    ${[1, 2, 3, 4, 5].map(rating => `
                        <button class="rating-btn px-3 py-1 rounded-full border border-blue-300 hover:bg-blue-100"
                                data-rating="${rating}">
                            ${rating}
                        </button>
                    `).join('')}
                </div>
                <textarea id="feedback-text" 
                          class="w-full p-2 border border-blue-300 rounded-md mb-3"
                          placeholder="Tell us more about your experience..."></textarea>
                <button id="submit-feedback" 
                        class="bg-blue-600 text-white px-4 py-2 rounded-md hover:bg-blue-700">
                    Submit Feedback
                </button>
            </div>
        `;
        
        const feedbackDiv = document.createElement('div');
        feedbackDiv.innerHTML = feedbackHtml;
        outputDiv.parentNode.appendChild(feedbackDiv);

        // Add event listeners for feedback
        const ratingButtons = feedbackDiv.querySelectorAll('.rating-btn');
        let selectedRating = 0;

        ratingButtons.forEach(btn => {
            btn.addEventListener('click', () => {
                ratingButtons.forEach(b => b.classList.remove('bg-blue-200'));
                btn.classList.add('bg-blue-200');
                selectedRating = parseInt(btn.dataset.rating);
            });
        });

        feedbackDiv.querySelector('#submit-feedback').addEventListener('click', async () => {
            const feedbackText = feedbackDiv.querySelector('#feedback-text').value;
            
            if (!selectedRating) {
                alert('Please select a rating');
                return;
            }

            try {
                const response = await fetch('/feedback/api/submit-feedback', {
                    method: 'POST',
                    headers: {
                        'Content-Type': 'application/json',
                    },
                    body: JSON.stringify({
                        type: type,
                        rating: selectedRating,
                        feedback_text: feedbackText,
                        additional_data: context
                    })
                });

                const data = await response.json();
                if (response.ok) {
                    // Store feedback in history
                    feedbackHistory.push({
                        type,
                        rating: selectedRating,
                        feedback: feedbackText,
                        context,
                        timestamp: new Date().toISOString()
                    });

                    // Show thank you message
                    feedbackDiv.innerHTML = '<p class="text-green-600">Thank you for your feedback!</p>';
                    
                    // Automatically remove thank you message after 3 seconds
                    setTimeout(() => {
                        const thankYouMessage = document.querySelector('.text-green-600');
                        if (thankYouMessage) {
                            thankYouMessage.remove();
                        }
                    }, 3000);
                } else {
                    throw new Error(data.error || 'Failed to submit feedback');
                }
            } catch (error) {
                feedbackDiv.innerHTML = `<p class="text-red-600">Error: ${error.message}</p>`;
            }
        });
    }

    // Event listeners
    submitButton.addEventListener('click', analyzeCode);
    clearButton.addEventListener('click', clearAll);

    // Allow Ctrl+Enter to submit
    inputText.addEventListener('keydown', (e) => {
        if (e.ctrlKey && e.key === 'Enter') {
            analyzeCode();
        }
    });
=======
document.addEventListener('DOMContentLoaded', () => {
    const roleSelect = document.getElementById('role');
    const inputText = document.getElementById('input');
    const outputDiv = document.getElementById('output');
    const submitButton = document.getElementById('submit');
    const clearButton = document.getElementById('clear');
    const loadingOverlay = document.getElementById('loading');

    async function analyzeCode() {
        const role = roleSelect.value;
        const input = inputText.value.trim();

        if (!input) {
            alert('Please enter some code or a question to analyze.');
            return;
        }

        try {
            showLoading();
            const response = await fetch('code_analysis/api/analyze', {
                method: 'POST',
                headers: {
                    'Content-Type': 'application/json',
                },
                body: JSON.stringify({
                    role: role,
                    input: input
                })
            });

            const data = await response.json();

            if (!response.ok) {
                throw new Error(data.error || 'Failed to analyze code');
            }

            // For Model Response to Html
            outputDiv.innerHTML = data.response;
            
        } catch (error) {
            outputDiv.textContent = `Error: ${error.message}`;
        } finally {
            hideLoading();
        }
    }

    function clearAll() {
        inputText.value = '';
        outputDiv.textContent = '';
    }

    function showLoading() {
        loadingOverlay.classList.remove('hidden');
        submitButton.disabled = true;
    }

    function hideLoading() {
        loadingOverlay.classList.add('hidden');
        submitButton.disabled = false;
    }

    // Event listeners
    submitButton.addEventListener('click', analyzeCode);
    clearButton.addEventListener('click', clearAll);

    // Allow Ctrl+Enter to submit
    inputText.addEventListener('keydown', (e) => {
        if (e.ctrlKey && e.key === 'Enter') {
            analyzeCode();
        }
    });
>>>>>>> 71708e67
}); <|MERGE_RESOLUTION|>--- conflicted
+++ resolved
@@ -1,255 +1,141 @@
-<<<<<<< HEAD
-document.addEventListener('DOMContentLoaded', () => {
-    const roleSelect = document.getElementById('role');
-    const inputText = document.getElementById('input');
-    const outputDiv = document.getElementById('output');
-    const submitButton = document.getElementById('submit');
-    const clearButton = document.getElementById('clear');
-    const loadingOverlay = document.getElementById('loading');
-
-    // Store feedback history
-    let feedbackHistory = [];
-
-    async function analyzeCode() {
-        const role = roleSelect.value;
-        const input = inputText.value.trim();
-
-        if (!input) {
-            alert('Please enter some code or a question to analyze.');
-            return;
-        }
-
-        // Clear any existing feedback elements
-        clearFeedbackElements();
-
-        try {
-            showLoading();
-            const response = await fetch('/code-analyzer/api/analyze', {
-                method: 'POST',
-                headers: {
-                    'Content-Type': 'application/json',
-                },
-                body: JSON.stringify({
-                    role: role,
-                    input: input
-                })
-            });
-
-            const data = await response.json();
-
-            if (!response.ok) {
-                throw new Error(data.error || 'Failed to analyze code');
-            }
-
-            outputDiv.textContent = data.response;
-            
-            // Show feedback form if feedback is required
-            if (data.requires_feedback) {
-                showFeedbackForm(data.feedback_type, data.feedback_context);
-            }
-        } catch (error) {
-            outputDiv.textContent = `Error: ${error.message}`;
-        } finally {
-            hideLoading();
-        }
-    }
-
-    function clearAll() {
-        inputText.value = '';
-        outputDiv.textContent = '';
-        clearFeedbackElements();
-        feedbackHistory = [];
-    }
-
-    function showLoading() {
-        loadingOverlay.classList.remove('hidden');
-        submitButton.disabled = true;
-    }
-
-    function hideLoading() {
-        loadingOverlay.classList.add('hidden');
-        submitButton.disabled = false;
-    }
-
-    function clearFeedbackElements() {
-        // Remove any existing feedback forms or thank you messages
-        const existingFeedback = document.querySelector('.mt-6.p-4.bg-blue-50');
-        const thankYouMessage = document.querySelector('.text-green-600');
-        if (existingFeedback) existingFeedback.remove();
-        if (thankYouMessage) thankYouMessage.remove();
-    }
-
-    function showFeedbackForm(type, context) {
-        const feedbackHtml = `
-            <div class="mt-6 p-4 bg-blue-50 rounded-lg">
-                <h3 class="text-lg font-medium text-blue-800 mb-2">How was your experience?</h3>
-                <div class="flex space-x-2 mb-3">
-                    ${[1, 2, 3, 4, 5].map(rating => `
-                        <button class="rating-btn px-3 py-1 rounded-full border border-blue-300 hover:bg-blue-100"
-                                data-rating="${rating}">
-                            ${rating}
-                        </button>
-                    `).join('')}
-                </div>
-                <textarea id="feedback-text" 
-                          class="w-full p-2 border border-blue-300 rounded-md mb-3"
-                          placeholder="Tell us more about your experience..."></textarea>
-                <button id="submit-feedback" 
-                        class="bg-blue-600 text-white px-4 py-2 rounded-md hover:bg-blue-700">
-                    Submit Feedback
-                </button>
-            </div>
-        `;
-        
-        const feedbackDiv = document.createElement('div');
-        feedbackDiv.innerHTML = feedbackHtml;
-        outputDiv.parentNode.appendChild(feedbackDiv);
-
-        // Add event listeners for feedback
-        const ratingButtons = feedbackDiv.querySelectorAll('.rating-btn');
-        let selectedRating = 0;
-
-        ratingButtons.forEach(btn => {
-            btn.addEventListener('click', () => {
-                ratingButtons.forEach(b => b.classList.remove('bg-blue-200'));
-                btn.classList.add('bg-blue-200');
-                selectedRating = parseInt(btn.dataset.rating);
-            });
-        });
-
-        feedbackDiv.querySelector('#submit-feedback').addEventListener('click', async () => {
-            const feedbackText = feedbackDiv.querySelector('#feedback-text').value;
-            
-            if (!selectedRating) {
-                alert('Please select a rating');
-                return;
-            }
-
-            try {
-                const response = await fetch('/feedback/api/submit-feedback', {
-                    method: 'POST',
-                    headers: {
-                        'Content-Type': 'application/json',
-                    },
-                    body: JSON.stringify({
-                        type: type,
-                        rating: selectedRating,
-                        feedback_text: feedbackText,
-                        additional_data: context
-                    })
-                });
-
-                const data = await response.json();
-                if (response.ok) {
-                    // Store feedback in history
-                    feedbackHistory.push({
-                        type,
-                        rating: selectedRating,
-                        feedback: feedbackText,
-                        context,
-                        timestamp: new Date().toISOString()
-                    });
-
-                    // Show thank you message
-                    feedbackDiv.innerHTML = '<p class="text-green-600">Thank you for your feedback!</p>';
-                    
-                    // Automatically remove thank you message after 3 seconds
-                    setTimeout(() => {
-                        const thankYouMessage = document.querySelector('.text-green-600');
-                        if (thankYouMessage) {
-                            thankYouMessage.remove();
-                        }
-                    }, 3000);
-                } else {
-                    throw new Error(data.error || 'Failed to submit feedback');
-                }
-            } catch (error) {
-                feedbackDiv.innerHTML = `<p class="text-red-600">Error: ${error.message}</p>`;
-            }
-        });
-    }
-
-    // Event listeners
-    submitButton.addEventListener('click', analyzeCode);
-    clearButton.addEventListener('click', clearAll);
-
-    // Allow Ctrl+Enter to submit
-    inputText.addEventListener('keydown', (e) => {
-        if (e.ctrlKey && e.key === 'Enter') {
-            analyzeCode();
-        }
-    });
-=======
-document.addEventListener('DOMContentLoaded', () => {
-    const roleSelect = document.getElementById('role');
-    const inputText = document.getElementById('input');
-    const outputDiv = document.getElementById('output');
-    const submitButton = document.getElementById('submit');
-    const clearButton = document.getElementById('clear');
-    const loadingOverlay = document.getElementById('loading');
-
-    async function analyzeCode() {
-        const role = roleSelect.value;
-        const input = inputText.value.trim();
-
-        if (!input) {
-            alert('Please enter some code or a question to analyze.');
-            return;
-        }
-
-        try {
-            showLoading();
-            const response = await fetch('code_analysis/api/analyze', {
-                method: 'POST',
-                headers: {
-                    'Content-Type': 'application/json',
-                },
-                body: JSON.stringify({
-                    role: role,
-                    input: input
-                })
-            });
-
-            const data = await response.json();
-
-            if (!response.ok) {
-                throw new Error(data.error || 'Failed to analyze code');
-            }
-
-            // For Model Response to Html
-            outputDiv.innerHTML = data.response;
-            
-        } catch (error) {
-            outputDiv.textContent = `Error: ${error.message}`;
-        } finally {
-            hideLoading();
-        }
-    }
-
-    function clearAll() {
-        inputText.value = '';
-        outputDiv.textContent = '';
-    }
-
-    function showLoading() {
-        loadingOverlay.classList.remove('hidden');
-        submitButton.disabled = true;
-    }
-
-    function hideLoading() {
-        loadingOverlay.classList.add('hidden');
-        submitButton.disabled = false;
-    }
-
-    // Event listeners
-    submitButton.addEventListener('click', analyzeCode);
-    clearButton.addEventListener('click', clearAll);
-
-    // Allow Ctrl+Enter to submit
-    inputText.addEventListener('keydown', (e) => {
-        if (e.ctrlKey && e.key === 'Enter') {
-            analyzeCode();
-        }
-    });
->>>>>>> 71708e67
+document.addEventListener('DOMContentLoaded', () => {
+    const roleSelect = document.getElementById('role');
+    const inputText = document.getElementById('input');
+    const outputDiv = document.getElementById('output');
+    const submitButton = document.getElementById('submit');
+    const clearButton = document.getElementById('clear');
+    const loadingOverlay = document.getElementById('loading');
+    const feedbackForm = document.getElementById('feedback-form');
+    const ratingButtons = document.querySelectorAll('.rating-btn');
+    const feedbackText = document.getElementById('feedback-text');
+    const submitFeedbackButton = document.getElementById('submit-feedback');
+
+    let selectedRating = null;
+
+    async function analyzeCode() {
+        const role = roleSelect.value;
+        const input = inputText.value.trim();
+
+        if (!input) {
+            alert('Please enter some code or a question to analyze.');
+            return;
+        }
+
+        try {
+            showLoading();
+            const response = await fetch('code_analysis/api/analyze', {
+                method: 'POST',
+                headers: {
+                    'Content-Type': 'application/json',
+                },
+                body: JSON.stringify({
+                    role: role,
+                    input: input
+                })
+            });
+
+            const data = await response.json();
+
+            if (!response.ok) {
+                throw new Error(data.error || 'Failed to analyze code');
+            }
+
+            // For Model Response to Html
+            outputDiv.innerHTML = data.response;
+            
+            // Show feedback form after successful analysis
+            feedbackForm.classList.remove('hidden');
+            resetFeedbackForm();
+            
+        } catch (error) {
+            outputDiv.textContent = `Error: ${error.message}`;
+        } finally {
+            hideLoading();
+        }
+    }
+
+    async function submitFeedback() {
+        if (!selectedRating) {
+            alert('Please select a rating');
+            return;
+        }
+
+        try {
+            const response = await fetch('code_analysis/api/feedback', {
+                method: 'POST',
+                headers: {
+                    'Content-Type': 'application/json',
+                },
+                body: JSON.stringify({
+                    role: roleSelect.value,
+                    rating: selectedRating,
+                    feedback_text: feedbackText.value.trim()
+                })
+            });
+
+            const data = await response.json();
+
+            if (!response.ok) {
+                throw new Error(data.error || 'Failed to submit feedback');
+            }
+
+            alert('Thank you for your feedback!');
+            feedbackForm.classList.add('hidden');
+            resetFeedbackForm();
+            
+        } catch (error) {
+            alert(`Error submitting feedback: ${error.message}`);
+        }
+    }
+
+    function resetFeedbackForm() {
+        selectedRating = null;
+        feedbackText.value = '';
+        ratingButtons.forEach(btn => {
+            btn.classList.remove('bg-blue-600', 'text-white');
+            btn.classList.add('hover:bg-gray-100');
+        });
+    }
+
+    function clearAll() {
+        inputText.value = '';
+        outputDiv.textContent = '';
+        feedbackForm.classList.add('hidden');
+        resetFeedbackForm();
+    }
+
+    function showLoading() {
+        loadingOverlay.classList.remove('hidden');
+        submitButton.disabled = true;
+    }
+
+    function hideLoading() {
+        loadingOverlay.classList.add('hidden');
+        submitButton.disabled = false;
+    }
+
+    // Event listeners
+    submitButton.addEventListener('click', analyzeCode);
+    clearButton.addEventListener('click', clearAll);
+    submitFeedbackButton.addEventListener('click', submitFeedback);
+
+    // Rating button event listeners
+    ratingButtons.forEach(btn => {
+        btn.addEventListener('click', () => {
+            selectedRating = parseInt(btn.dataset.rating);
+            ratingButtons.forEach(b => {
+                b.classList.remove('bg-blue-600', 'text-white');
+                b.classList.add('hover:bg-gray-100');
+            });
+            btn.classList.remove('hover:bg-gray-100');
+            btn.classList.add('bg-blue-600', 'text-white');
+        });
+    });
+
+    // Allow Ctrl+Enter to submit
+    inputText.addEventListener('keydown', (e) => {
+        if (e.ctrlKey && e.key === 'Enter') {
+            analyzeCode();
+        }
+    });
 }); 