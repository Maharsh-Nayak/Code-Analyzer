--- conflicted
+++ resolved
@@ -1,4 +1,3 @@
-<<<<<<< HEAD
 <!DOCTYPE html>
 <html lang="en">
 <head>
@@ -128,135 +127,4 @@
         }
     </script>
 </body>
-=======
-<!DOCTYPE html>
-<html lang="en">
-<head>
-    <meta charset="UTF-8">
-    <meta name="viewport" content="width=device-width, initial-scale=1.0">
-    <title>Code Diagram Generator</title>
-    <link href="https://cdn.jsdelivr.net/npm/bootstrap@5.3.0/dist/css/bootstrap.min.css" rel="stylesheet">
-    <link rel="stylesheet" href="{{ url_for('static', filename='css/style.css') }}">
-    <style>
-        .code-editor {
-            height: 300px;
-            font-family: monospace;
-            resize: vertical;
-        }
-        .diagram-container {
-            min-height: 400px;
-            border: 1px solid #ddd;
-            border-radius: 4px;
-            padding: 20px;
-            margin-top: 20px;
-            background-color: #f8f9fa;
-        }
-        .diagram-image {
-            max-width: 100%;
-            height: auto;
-        }
-    </style>
-</head>
-<body>
-    <nav class="navbar navbar-expand-lg navbar-dark bg-dark">
-        <div class="container">
-            <a class="navbar-brand" href="/">Code Analyzer</a>
-            <button class="navbar-toggler" type="button" data-bs-toggle="collapse" data-bs-target="#navbarNav">
-                <span class="navbar-toggler-icon"></span>
-            </button>
-            <div class="collapse navbar-collapse" id="navbarNav">
-                <ul class="navbar-nav">
-                    <li class="nav-item">
-                        <a class="nav-link" href="/">Code Analysis</a>
-                    </li>
-                    <li class="nav-item">
-                        <a class="nav-link" href="/repo">Repository Analysis</a>
-                    </li>
-                    <li class="nav-item">
-                        <a class="nav-link active" href="/diagram">Diagram Generator</a>
-                    </li>
-                </ul>
-            </div>
-        </div>
-    </nav>
-
-    <div class="container mt-4">
-        <h2>Code Diagram Generator</h2>
-        <p class="text-muted">Generate UML or ERD diagrams from your code</p>
-
-        <div class="row">
-            <div class="col-md-6">
-                <div class="form-group">
-                    <label for="diagramType">Diagram Type:</label>
-                    <select class="form-control" id="diagramType">
-                        <option value="uml">UML Class Diagram</option>
-                        <option value="erd">Entity Relationship Diagram (ERD)</option>
-                    </select>
-                </div>
-
-                <div class="form-group mt-3">
-                    <label for="codeInput">Enter your code:</label>
-                    <textarea class="form-control code-editor" id="codeInput" placeholder="Paste your code here..."></textarea>
-                </div>
-
-                <button class="btn btn-primary mt-3" onclick="generateDiagram()">Generate Diagram</button>
-            </div>
-
-            <div class="col-md-6">
-                <div class="diagram-container">
-                    <div id="diagramOutput">
-                        <p class="text-center text-muted">Generated diagram will appear here</p>
-                    </div>
-                </div>
-            </div>
-        </div>
-
-        <div class="mt-4">
-            <h4>Instructions:</h4>
-            <ul>
-                <li>For UML diagrams: Paste your Python class definitions</li>
-                <li>For ERD diagrams: Paste your SQL CREATE TABLE statements</li>
-            </ul>
-        </div>
-    </div>
-
-    <script src="https://cdn.jsdelivr.net/npm/bootstrap@5.3.0/dist/js/bootstrap.bundle.min.js"></script>
-    <script>
-        function generateDiagram() {
-            const code = document.getElementById('codeInput').value;
-            const diagramType = document.getElementById('diagramType').value;
-            const outputDiv = document.getElementById('diagramOutput');
-
-            if (!code.trim()) {
-                alert('Please enter some code first');
-                return;
-            }
-
-            outputDiv.innerHTML = '<div class="text-center"><div class="spinner-border" role="status"></div><p class="mt-2">Generating diagram...</p></div>';
-
-            fetch('/diagram-generator/generate_diagram', {
-                method: 'POST',
-                headers: {
-                    'Content-Type': 'application/json',
-                },
-                body: JSON.stringify({
-                    code: code,
-                    type: diagramType
-                })
-            })
-            .then(response => response.json())
-            .then(data => {
-                if (data.success) {
-                    outputDiv.innerHTML = `<img src="data:image/png;base64,${data.diagram}" class="diagram-image" alt="Generated diagram">`;
-                } else {
-                    outputDiv.innerHTML = `<div class="alert alert-danger">${data.error}</div>`;
-                }
-            })
-            .catch(error => {
-                outputDiv.innerHTML = `<div class="alert alert-danger">Error: ${error.message}</div>`;
-            });
-        }
-    </script>
-</body>
->>>>>>> 71708e67
 </html> 